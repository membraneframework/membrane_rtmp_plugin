--- conflicted
+++ resolved
@@ -14,11 +14,7 @@
 ```elixir
 def deps do
   [
-<<<<<<< HEAD
-	  {:membrane_rtmp_plugin, "~> 0.23.5"}
-=======
 	  {:membrane_rtmp_plugin, "~> 0.24.0"}
->>>>>>> ba8e03af
   ]
 end
 ```
