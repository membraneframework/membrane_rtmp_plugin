defmodule Membrane.RTMP.Source do
  @moduledoc """
  Membrane Element for receiving an RTMP stream. Acts as a RTMP Server.

  When initializing, the source sends `t:socket_control_needed_t/0` notification,
  upon which it should be granted the control over the `socket` via `:gen_tcp.controlling_process/2`.

  The Source allows for providing custom validator module, that verifies some of the RTMP messages.
  The module has to implement the `Membrane.RTMP.MessageValidator` behaviour.
  If the validation fails, a `t:stream_validation_failed_t/0` notification is sent.

  This implementation is limited to only AAC and H264 streams.
  """
  use Membrane.Source

  require Membrane.Logger

  alias Membrane.RTMP.{Handshake, MessageHandler, MessageParser}

  def_output_pad :output,
    availability: :always,
    accepted_format: Membrane.RemoteStream,
    mode: :pull

  def_options socket: [
                spec: :gen_tcp.socket(),
                description: """
                Socket on which the source will be receiving the RTMP stream.
                The socket must be already connected to the RTMP client and be in non-active mode (`active` set to `false`).
                """
              ],
              validator: [
                spec: Membrane.RTMP.MessageValidator,
                description: """
                A Module implementing `Membrane.RTMP.MessageValidator` behaviour, used for validating the stream.
                """
              ]

  @typedoc """
  Notification sent when the RTMP Source element is initialized and it should be granted control over the socket using `:gen_tcp.controlling_process/2`.
  """
  @type socket_control_needed_t() :: {:socket_control_needed, :gen_tcp.socket(), pid()}

  @type validation_stage_t :: :publish | :release_stream | :set_data_frame

  @typedoc """
  Notification sent when the validator approves given validation stage.
  """
  @type stream_validation_success_t() ::
          {:stream_validation_success, validation_stage_t(), result :: any()}

  @typedoc """
  Notification sent when the validator denies incoming RTMP stream.
  """
  @type stream_validation_failed_t() ::
          {:stream_validation_failed, validation_stage_t(), reason :: any()}

  @typedoc """
  Notification sent when the socket has been closed but no media data has flown through it.

  This notification is only sent when the `:output` pad never reaches `:start_of_stream`.
  """
  @type unexpected_socket_closed_t() :: :unexpected_socket_closed

  @impl true
  def handle_init(_ctx, %__MODULE__{} = opts) do
    state =
      opts
      |> Map.from_struct()
      |> Map.merge(%{
        actions: [],
        header_sent?: false,
        message_parser: MessageParser.init(Handshake.init_server()),
        receiver_pid: nil,
        socket_ready?: false,
        # how many times the Source tries to get control of the socket
        socket_retries: 3,
        # epoch required for performing a handshake with the pipeline
        epoch: 0
      })

    {[notify_parent: {:socket_control_needed, state.socket, self()}], state}
  end

  @impl true
  def handle_playing(_ctx, state) do
    target_pid = self()

    {:ok, receiver_process} =
      Task.start_link(fn ->
        receive_loop(state.socket, target_pid)
      end)

    send(self(), :start_receiving)

    stream_format = [
      stream_format:
        {:output, %Membrane.RemoteStream{content_format: Membrane.FLV, type: :bytestream}}
    ]

    {stream_format, %{state | receiver_pid: receiver_process}}
  end

  defp receive_loop(socket, target) do
    receive do
      {:tcp, _port, packet} ->
        send(target, {:tcp, socket, packet})

      {:tcp_closed, _port} ->
        send(target, {:tcp_closed, socket})

      :terminate ->
        exit(:normal)

      _message ->
        :noop
    end

    receive_loop(socket, target)
  end

  @impl true
  def handle_demand(_pad, _size, _unit, _ctx, state) when state.socket_ready? do
    :inet.setopts(state.socket, active: :once)
    {[], state}
  end

  @impl true
  def handle_demand(_pad, _size, _unit, _ctx, state) do
    {[], state}
  end

  @impl true
  def handle_terminate_request(_ctx, state) do
    send(state.receiver_pid, :terminate)
    {[terminate: :normal], %{state | receiver_pid: nil}}
  end

  @impl true
  def handle_info(:start_receiving, _ctx, %{socket_retries: 0} = state) do
    Membrane.Logger.warn("Failed to take control of the socket")
    {[], state}
  end

  def handle_info(:start_receiving, _ctx, %{socket_retries: retries} = state) do
    case :gen_tcp.controlling_process(state.socket, state.receiver_pid) do
      :ok ->
        :ok = :inet.setopts(state.socket, active: :once)
        {[], %{state | socket_ready?: true}}

      {:error, :not_owner} ->
        Process.send_after(self(), :start_receiving, 200)
        {[], %{state | socket_retries: retries - 1}}
    end
  end

  @impl true
  def handle_info({:tcp, socket, packet}, _ctx, %{socket: socket} = state) do
    {messages, message_parser} =
      MessageHandler.parse_packet_messages(packet, state.message_parser)

    state = MessageHandler.handle_client_messages(messages, state)

    {state.actions, %{state | actions: [], message_parser: message_parser}}
  end

  @impl true
<<<<<<< HEAD
  def handle_info({:tcp_closed, _socket}, _ctx, state) do
    {[end_of_stream: :output], state}
=======
  def handle_other({:tcp_closed, _socket}, ctx, state) do
    if ctx.pads.output.start_of_stream? do
      {{:ok, end_of_stream: :output}, state}
    else
      {{:ok, notify: :unexpected_socket_closed}, state}
    end
>>>>>>> 79881858
  end

  @impl true
  def handle_info(_message, _ctx, state) do
    {[], state}
  end
end<|MERGE_RESOLUTION|>--- conflicted
+++ resolved
@@ -165,17 +165,12 @@
   end
 
   @impl true
-<<<<<<< HEAD
-  def handle_info({:tcp_closed, _socket}, _ctx, state) do
-    {[end_of_stream: :output], state}
-=======
-  def handle_other({:tcp_closed, _socket}, ctx, state) do
+  def handle_info({:tcp_closed, _socket}, ctx, state) do
     if ctx.pads.output.start_of_stream? do
-      {{:ok, end_of_stream: :output}, state}
+      {[end_of_stream: :output], state}
     else
-      {{:ok, notify: :unexpected_socket_closed}, state}
+      {[notify_parent: :unexpected_socket_closed], state}
     end
->>>>>>> 79881858
   end
 
   @impl true
