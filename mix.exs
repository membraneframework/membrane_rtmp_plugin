defmodule Membrane.RTMP.Mixfile do
  use Mix.Project

  @version "0.8.0"
  @github_url "https://github.com/membraneframework/membrane_rtmp_plugin"

  def project do
    [
      app: :membrane_rtmp_plugin,
      version: @version,
      elixir: "~> 1.12",
      elixirc_paths: elixirc_paths(Mix.env()),
      compilers: [:unifex, :bundlex] ++ Mix.compilers(),
      start_permanent: Mix.env() == :prod,
      deps: deps(),
      dialyzer: dialyzer(),

      # hex
      description: "RTMP Plugin for Membrane Multimedia Framework",
      package: package(),

      # docs
      name: "Membrane RTMP plugin",
      source_url: @github_url,
      homepage_url: "https://membraneframework.org",
      docs: docs()
    ]
  end

  def application do
    [
      extra_applications: []
    ]
  end

  defp elixirc_paths(:test), do: ["lib", "test/support"]
  defp elixirc_paths(_env), do: ["lib"]

  defp deps do
    [
      {:membrane_core, "~> 0.10.0"},
      {:unifex, "~> 1.0"},
<<<<<<< HEAD
      {:membrane_h264_ffmpeg_plugin, "~> 0.21.1"},
      {:membrane_aac_plugin, "~> 0.12.2"},
=======
      {:membrane_h264_ffmpeg_plugin, "~> 0.22.0"},
      {:membrane_aac_plugin, "~> 0.12.1"},
>>>>>>> 772cdb7b
      {:membrane_mp4_plugin, "~> 0.16.0"},
      {:membrane_file_plugin, "~> 0.12.0"},
      # testing
      {:membrane_hackney_plugin, "~> 0.8.0", only: :test},
      {:ffmpex, "~> 0.7", only: :test},
      {:membrane_stream_plugin, "~> 0.1", only: :test},
      # development
      {:ex_doc, "~> 0.28", only: :dev, runtime: false},
      {:dialyxir, "~> 1.1", only: :dev, runtime: false},
      {:credo, "~> 1.6", only: :dev, runtime: false}
    ]
  end

  defp dialyzer() do
    opts = [
      flags: [:error_handling]
    ]

    if System.get_env("CI") == "true" do
      # Store PLTs in cacheable directory for CI
      [plt_local_path: "priv/plts", plt_core_path: "priv/plts"] ++ opts
    else
      opts
    end
  end

  defp package do
    [
      maintainers: ["Membrane Team"],
      licenses: ["Apache-2.0"],
      links: %{
        "GitHub" => @github_url,
        "Membrane Framework Homepage" => "https://membraneframework.org"
      },
      files: ["lib", "mix.exs", "README*", "LICENSE*", ".formatter.exs", "bundlex.exs", "c_src"],
      exclude_patterns: [~r"c_src/.*/_generated.*"]
    ]
  end

  defp docs do
    [
      main: "readme",
      extras: ["README.md", "LICENSE"],
      formatters: ["html"],
      source_ref: "v#{@version}",
      nest_modules_by_prefix: [Membrane.RTMP]
    ]
  end
end<|MERGE_RESOLUTION|>--- conflicted
+++ resolved
@@ -40,13 +40,8 @@
     [
       {:membrane_core, "~> 0.10.0"},
       {:unifex, "~> 1.0"},
-<<<<<<< HEAD
-      {:membrane_h264_ffmpeg_plugin, "~> 0.21.1"},
-      {:membrane_aac_plugin, "~> 0.12.2"},
-=======
       {:membrane_h264_ffmpeg_plugin, "~> 0.22.0"},
       {:membrane_aac_plugin, "~> 0.12.1"},
->>>>>>> 772cdb7b
       {:membrane_mp4_plugin, "~> 0.16.0"},
       {:membrane_file_plugin, "~> 0.12.0"},
       # testing
