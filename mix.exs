defmodule Membrane.RTMP.Mixfile do
  use Mix.Project

<<<<<<< HEAD
  @version "0.23.5"
=======
  @version "0.24.0"
>>>>>>> ba8e03af
  @github_url "https://github.com/membraneframework/membrane_rtmp_plugin"

  def project do
    [
      app: :membrane_rtmp_plugin,
      version: @version,
      elixir: "~> 1.12",
      elixirc_paths: elixirc_paths(Mix.env()),
      compilers: [:unifex, :bundlex] ++ Mix.compilers() ++ maybe_add_rambo(),
      start_permanent: Mix.env() == :prod,
      deps: deps(),
      dialyzer: dialyzer(),

      # hex
      description: "RTMP Plugin for Membrane Multimedia Framework",
      package: package(),

      # docs
      name: "Membrane RTMP plugin",
      source_url: @github_url,
      homepage_url: "https://membraneframework.org",
      docs: docs()
    ]
  end

  def application do
    [
      extra_applications: [:ssl]
    ]
  end

  defp elixirc_paths(:test), do: ["lib", "test/support"]
  defp elixirc_paths(_env), do: ["lib"]

  defp deps do
    [
      {:membrane_core, "~> 1.0"},
      {:unifex, "~> 1.2.0"},
      {:membrane_precompiled_dependency_provider, "~> 0.1.0"},
      {:membrane_h26x_plugin, "~> 0.10.0"},
      {:membrane_h264_format, "~> 0.6.1"},
      {:membrane_aac_plugin, "~> 0.18.1"},
      {:membrane_flv_plugin, "~> 0.12.0"},
      {:membrane_file_plugin, "~> 0.17.0"},
      {:membrane_funnel_plugin, "~> 0.9.0"},
      # testing
      {:membrane_hackney_plugin, "~> 0.11.0", only: :test},
      {:ffmpex, "~> 0.10.0", only: :test},
      {:membrane_stream_plugin, "~> 0.4.0", only: :test},
      # development
      {:ex_doc, "~> 0.28", only: :dev, runtime: false},
      {:dialyxir, "~> 1.1", only: :dev, runtime: false},
      {:credo, "~> 1.6", only: :dev, runtime: false}
    ]
  end

  defp dialyzer() do
    opts = [
      flags: [:error_handling]
    ]

    if System.get_env("CI") == "true" do
      # Store PLTs in cacheable directory for CI
      [plt_local_path: "priv/plts", plt_core_path: "priv/plts"] ++ opts
    else
      opts
    end
  end

  # for Mac M1 it is necessary to include rambo compiler (used by :ffmpex)
  if Mix.env() == :test do
    def maybe_add_rambo(), do: [:rambo]
  else
    def maybe_add_rambo(), do: []
  end

  defp package do
    [
      maintainers: ["Membrane Team"],
      licenses: ["Apache-2.0"],
      links: %{
        "GitHub" => @github_url,
        "Membrane Framework Homepage" => "https://membraneframework.org"
      },
      files: ["lib", "mix.exs", "README*", "LICENSE*", ".formatter.exs", "bundlex.exs", "c_src"],
      exclude_patterns: [~r"c_src/.*/_generated.*"]
    ]
  end

  defp docs do
    [
      main: "readme",
      extras: ["README.md", "LICENSE"],
      formatters: ["html"],
      source_ref: "v#{@version}",
      nest_modules_by_prefix: [Membrane.RTMP]
    ]
  end
end<|MERGE_RESOLUTION|>--- conflicted
+++ resolved
@@ -1,11 +1,7 @@
 defmodule Membrane.RTMP.Mixfile do
   use Mix.Project
 
-<<<<<<< HEAD
-  @version "0.23.5"
-=======
   @version "0.24.0"
->>>>>>> ba8e03af
   @github_url "https://github.com/membraneframework/membrane_rtmp_plugin"
 
   def project do
